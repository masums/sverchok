import math


class CSGVector(object):

    """
    class CSGVector

    Represents a 3D vector.

    Example usage:
         CSGVector(1, 2, 3);
    """

    def __init__(self, *args):
<<<<<<< HEAD
        self.x = args[0]
        self.y = args[1]
        self.z = args[2]
=======
        if len(args) == 3:
            self.x = args[0]
            self.y = args[1]
            self.z = args[2]
        elif len(args) == 1 and isinstance(args[0], Vector):
            self.x = args[0][0]
            self.y = args[0][1]
            self.z = args[0][2]
        elif len(args) == 1 and isinstance(args[0], (list, tuple)):
            self.x = args[0][0]
            self.y = args[0][1]
            self.z = args[0][2]
        elif len(args) == 1 and args[0] and 'x' in args[0]:
            self.x = args[0]['x']
            self.y = args[0]['y']
            self.z = args[0]['z']
        else:
            self.x = 0.0
            self.y = 0.0
            self.z = 0.0
>>>>>>> 9170d5a1

    def clone(self):
        return CSGVector(self.x, self.y, self.z)

    def negated(self):
        return CSGVector(-self.x, -self.y, -self.z)

    def plus(self, a):
        return CSGVector(self.x + a.x, self.y + a.y, self.z + a.z)

    def minus(self, a):
        return CSGVector(self.x - a.x, self.y - a.y, self.z - a.z)

    def times(self, a):
        return CSGVector(self.x * a, self.y * a, self.z * a)

    def dividedBy(self, a):
        return CSGVector(self.x / a, self.y / a, self.z / a)

    def dot(self, a):
        return self.x * a.x + self.y * a.y + self.z * a.z

    def lerp(self, a, t):
        return self.plus(a.minus(self).times(t))

    def length(self):
        return math.sqrt(self.dot(self))

    def unit(self):
        """ Normalize. """
        return self.dividedBy(self.length())

    def cross(self, a):
        return CSGVector(
            self.y * a.z - self.z * a.y,
            self.z * a.x - self.x * a.z,
            self.x * a.y - self.y * a.x)

    def __getitem__(self, key):
        return (self.x, self.y, self.z)[key]

    def __setitem__(self, key, value):
        l = [self.x, self.y, self.z]
        l[key] = value
        self.x, self.y, self.z = l

    def __len__(self):
        return 3

    def __iter__(self):
        return iter((self.x, self.y, self.z))

    def __repr__(self):
        return 'CSGVector(%.2f, %.2f, %0.2f)' % (self.x, self.y, self.z)


class CSGVertex(object):

    """
    Class CSGVertex

    Represents a vertex of a polygon. Use your own vertex class instead of this
    one to provide additional features like texture coordinates and vertex
    colors. Custom vertex classes need to provide a `pos` property and `clone()`,
    `flip()`, and `interpolate()` methods that behave analogous to the ones
    defined by `Vertex`. This class provides `normal` so convenience
    functions like `CSG.sphere()` can return a smooth vertex normal, but `normal`
    is not used anywhere else.
    """

    def __init__(self, pos, normal=[0.0, 0.0, 0.0]):
        self.pos = CSGVector(pos[0], pos[1], pos[2])
        self.normal = CSGVector(normal[0], normal[1], normal[2])

    def clone(self):
        return CSGVertex(self.pos.clone(), self.normal.clone())

    def flip(self):
        """
        Invert all orientation-specific data (e.g. vertex normal). Called when the
        orientation of a polygon is flipped.
        """
        self.normal = self.normal.negated()

    def interpolate(self, other, t):
        """
        Create a new vertex between this vertex and `other` by linearly
        interpolating all properties using a parameter of `t`. Subclasses should
        override this to interpolate additional properties.
        """
        return CSGVertex(self.pos.lerp(other.pos, t), self.normal.lerp(other.normal, t))


class CSGPlane(object):

    """
    class CSGPlane

    Represents a plane in 3D space.
    """

    """
    `CSGPlane.EPSILON` is the tolerance used by `splitPolygon()` to decide if a
    point is on the plane.
    """
    EPSILON = 1e-5

    def __init__(self, normal, w):
        self.normal = normal
        self.w = w

    @classmethod
    def fromPoints(cls, a, b, c):
        n = b.minus(a).cross(c.minus(a)).unit()
        return CSGPlane(n, n.dot(a))

    def clone(self):
        return CSGPlane(self.normal.clone(), self.w)

    def flip(self):
        self.normal = self.normal.negated()
        self.w = -self.w

    def splitPolygon(self, polygon, coplanarFront, coplanarBack, front, back):
        """
        Split `polygon` by this plane if needed, then put the polygon or polygon
        fragments in the appropriate lists. Coplanar polygons go into either
        `coplanarFront` or `coplanarBack` depending on their orientation with
        respect to this plane. Polygons in front or in back of this plane go into
        either `front` or `back`
        """
        COPLANAR = 0
        FRONT = 1
        BACK = 2
        SPANNING = 3

        # Classify each point as well as the entire polygon into one of the above
        # four classes.
        polygonType = 0
        types = []

        for i in range(0, len(polygon.vertices)):
            t = self.normal.dot(polygon.vertices[i].pos) - self.w
            type = -1
            if t < -CSGPlane.EPSILON:
                type = BACK
            elif t > CSGPlane.EPSILON:
                type = FRONT
            else:
                type = COPLANAR
            polygonType |= type
            types.append(type)

        # Put the polygon in the correct list, splitting it when necessary.
        if polygonType == COPLANAR:
            if self.normal.dot(polygon.plane.normal) > 0:
                coplanarFront.append(polygon)
            else:
                coplanarBack.append(polygon)
        elif polygonType == FRONT:
            front.append(polygon)
        elif polygonType == BACK:
            back.append(polygon)
        elif polygonType == SPANNING:
            f = []
            b = []
            for i in range(0, len(polygon.vertices)):
                j = (i + 1) % len(polygon.vertices)
                ti = types[i]
                tj = types[j]
                vi = polygon.vertices[i]
                vj = polygon.vertices[j]
                if ti != BACK:
                    f.append(vi)
                if ti != FRONT:
                    if ti != BACK:
                        b.append(vi.clone())
                    else:
                        b.append(vi)
                if (ti | tj) == SPANNING:
                    t = (self.w - self.normal.dot(vi.pos)) / self.normal.dot(vj.pos.minus(vi.pos))
                    v = vi.interpolate(vj, t)
                    f.append(v)
                    b.append(v.clone())
            if len(f) >= 3:
                front.append(CSGPolygon(f, polygon.shared))
            if len(b) >= 3:
                back.append(CSGPolygon(b, polygon.shared))


class CSGPolygon(object):

    """
    class CSGPolygon

    Represents a convex polygon. The vertices used to initialize a polygon must
    be coplanar and form a convex loop. They do not have to be `Vertex`
    instances but they must behave similarly (duck typing can be used for
    customization).

    Each convex polygon has a `shared` property, which is shared between all
    polygons that are clones of each other or were split from the same polygon.
    This can be used to define per-polygon properties (such as surface color).
    """

    def __init__(self, vertices, shared=None):
        self.vertices = list(vertices)
        self.shared = shared
<<<<<<< HEAD
        self.plane = CSGPlane.fromPoints(
            self.vertices[0].pos, 
            self.vertices[1].pos, 
=======
        self.plane = Plane.fromPoints(
            self.vertices[0].pos,
            self.vertices[1].pos,
>>>>>>> 9170d5a1
            self.vertices[2].pos)

    def clone(self):
        vertices = map(lambda v: v.clone(), self.vertices)
        return CSGPolygon(vertices, self.shared)

    def flip(self):
        self.vertices.reverse()
        map(lambda v: v.flip(), self.vertices)
        self.plane.flip()


class CSGNode(object):

    """
    class CSGNode

    Holds a node in a BSP tree. A BSP tree is built from a collection of polygons
    by picking a polygon to split along. That polygon (and all other coplanar
    polygons) are added directly to that node and the other polygons are added to
    the front and/or back subtrees. This is not a leafy BSP tree since there is
    no distinction between internal and leaf nodes.
    """

    def __init__(self, polygons=None):
        self.plane = None
        self.front = None
        self.back = None
        self.polygons = []
        if polygons:
            self.build(polygons)

    def clone(self):
        node = CSGNode()
        if self.plane:
            node.plane = self.plane.clone()
        if self.front:
            node.front = self.front.clone()
        if self.back:
            node.back = self.back.clone()
        node.polygons = map(lambda p: p.clone(), self.polygons)
        return node

    def invert(self):
        """
        Convert solid space to empty space and empty space to solid space.
        """
        for poly in self.polygons:
            poly.flip()
        self.plane.flip()
        if self.front:
            self.front.invert()
        if self.back:
            self.back.invert()
        temp = self.front
        self.front = self.back
        self.back = temp

    def clipPolygons(self, polygons):
        """
        Recursively remove all polygons in `polygons` that are inside this BSP
        tree.
        """
        if not self.plane:
            return polygons[:]
        front = []
        back = []
        for poly in polygons:
            self.plane.splitPolygon(poly, front, back, front, back)
        if self.front:
            front = self.front.clipPolygons(front)
        if self.back:
            back = self.back.clipPolygons(back)
        else:
            back = []
        front.extend(back)
        return front

    def clipTo(self, bsp):
        """
        Remove all polygons in this BSP tree that are inside the other BSP tree
        `bsp`.
        """
        self.polygons = bsp.clipPolygons(self.polygons)
        if self.front:
            self.front.clipTo(bsp)
        if self.back:
            self.back.clipTo(bsp)

    def allPolygons(self):
        """
        Return a list of all polygons in this BSP tree.
        """
        polygons = self.polygons[:]
        if self.front:
            polygons.extend(self.front.allPolygons())
        if self.back:
            polygons.extend(self.back.allPolygons())
        return polygons

    def build(self, polygons):
        if isinstance(polygons, map):
            # if not len(list(polygons)):
            #     return
            polygons = list(polygons)
            if not len(polygons):
                return

        if not self.plane:
            self.plane = polygons[0].plane.clone()
        front = []
        back = []
        for poly in polygons:
            self.plane.splitPolygon(
                poly, self.polygons, self.polygons, front, back)
        if len(front):
            if not self.front:
                self.front = CSGNode()
            self.front.build(front)
        if len(back):
            if not self.back:
                self.back = CSGNode()
            self.back.build(back)<|MERGE_RESOLUTION|>--- conflicted
+++ resolved
@@ -13,32 +13,9 @@
     """
 
     def __init__(self, *args):
-<<<<<<< HEAD
         self.x = args[0]
         self.y = args[1]
         self.z = args[2]
-=======
-        if len(args) == 3:
-            self.x = args[0]
-            self.y = args[1]
-            self.z = args[2]
-        elif len(args) == 1 and isinstance(args[0], Vector):
-            self.x = args[0][0]
-            self.y = args[0][1]
-            self.z = args[0][2]
-        elif len(args) == 1 and isinstance(args[0], (list, tuple)):
-            self.x = args[0][0]
-            self.y = args[0][1]
-            self.z = args[0][2]
-        elif len(args) == 1 and args[0] and 'x' in args[0]:
-            self.x = args[0]['x']
-            self.y = args[0]['y']
-            self.z = args[0]['z']
-        else:
-            self.x = 0.0
-            self.y = 0.0
-            self.z = 0.0
->>>>>>> 9170d5a1
 
     def clone(self):
         return CSGVector(self.x, self.y, self.z)
@@ -247,15 +224,9 @@
     def __init__(self, vertices, shared=None):
         self.vertices = list(vertices)
         self.shared = shared
-<<<<<<< HEAD
         self.plane = CSGPlane.fromPoints(
-            self.vertices[0].pos, 
-            self.vertices[1].pos, 
-=======
-        self.plane = Plane.fromPoints(
             self.vertices[0].pos,
             self.vertices[1].pos,
->>>>>>> 9170d5a1
             self.vertices[2].pos)
 
     def clone(self):
@@ -358,8 +329,6 @@
 
     def build(self, polygons):
         if isinstance(polygons, map):
-            # if not len(list(polygons)):
-            #     return
             polygons = list(polygons)
             if not len(polygons):
                 return
