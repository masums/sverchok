--- conflicted
+++ resolved
@@ -186,42 +186,20 @@
     def draw_buttons_ext(self, context, layout):
         callback_to_self = "node.sv_texview_callback"
         directory_select = "node.sv_texview_dirselect"
-<<<<<<< HEAD
 
         layout.label(text="Save texture as a bitmap")
 
         layout.separator()
         layout.prop(self, "bitmap_format", text='format')
         layout.separator()
-<<<<<<< HEAD
-=======
-        
-        layout.label(text="Save texture as a bitmap")
-        
-        layout.separator()
-        layout.prop(self, "bitmap_format", text='format')
-        layout.separator()
-
->>>>>>> e381f5d0
+
         row = layout.row(align=True)
         leftside = row.split(0.7)
         leftside.prop(self, 'image_name', text='')
         rightside = leftside.split().row(align=True)
         rightside.operator(callback_to_self, text="Save").fn_name = "save_bitmap"
         rightside.operator(directory_select, text="", icon='IMASEL').fn_name = "set_dir"
-=======
->>>>>>> 27d6042c8e7f431dfe1554f6a47f07108fcd0da4
-
-<<<<<<< HEAD
-        row = layout.row(align=True)
-        leftside = row.split(0.7)
-        leftside.prop(self, 'image_name', text='')
-        rightside = leftside.split().row(align=True)
-        rightside.operator(callback_to_self, text="Save").fn_name = "save_bitmap"
-        rightside.operator(directory_select, text="", icon='IMASEL').fn_name = "set_dir"
-
-=======
->>>>>>> e381f5d0
+
     def sv_init(self, context):
         self.inputs.new('StringsSocket', "Float").prop_name = 'in_float'
 
@@ -287,12 +265,7 @@
     def copy(self, node):
         self.n_id = ''
 
-<<<<<<< HEAD
-<<<<<<< HEAD
-    def save_bitmap(self, alpha=False):
-        # if self.image_name was empty it will give a default
-        image_name = self.image_name or 'image_name'
-=======
+
     def set_dir(self, operator):
         self.base_dir = operator.directory
         print('new base dir:', self.base_dir)   #####
@@ -304,21 +277,6 @@
         # if self.image_name was empty it will give a default
         image_name = self.image_name or 'image_name'
 
->>>>>>> 27d6042c8e7f431dfe1554f6a47f07108fcd0da4
-=======
-
-    def set_dir(self, operator):
-        self.base_dir = operator.directory
-        print('new base dir:', self.base_dir)   #####
-        return {'FINISHED'}
-
-    def save_bitmap(self, operator):
-        alpha = False
-
-        # if self.image_name was empty it will give a default
-        image_name = self.image_name or 'image_name'
-
->>>>>>> e381f5d0
         # save a texture in a bitmap image
         # in different formats supported by blender
         buf = self.get_buffer()
@@ -346,24 +304,13 @@
         scene = bpy.context.scene
         scene.render.image_settings.file_format = img_format
         # get the path for the file and save the image
-<<<<<<< HEAD
-=======
 
         desired_path = os.path.join(self.base_dir, self.image_name + extension)   #####
->>>>>>> 27d6042c8e7f431dfe1554f6a47f07108fcd0da4
-
-        desired_path = os.path.join(self.base_dir, self.image_name + extension)
 
         img.save_render(desired_path, scene)
-<<<<<<< HEAD
-<<<<<<< HEAD
-=======
-
->>>>>>> e381f5d0
-        print('Bitmap saved!  path is:', desired_path)
-=======
+
+
         print('Saved!  path is:', desired_path)
->>>>>>> 27d6042c8e7f431dfe1554f6a47f07108fcd0da4
 
 
 def register():
