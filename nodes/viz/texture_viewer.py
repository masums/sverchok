# ##### BEGIN GPL LICENSE BLOCK #####
#
#  This program is free software; you can redistribute it and/or
#  modify it under the terms of the GNU General Public License
#  as published by the Free Software Foundation; either version 2
#  of the License, or (at your option) any later version.
#
#  This program is distributed in the hope that it will be useful,
#  but WITHOUT ANY WARRANTY; without even the implied warranty of
#  MERCHANTABILITY or FITNESS FOR A PARTICULAR PURPOSE.  See the
#  GNU General Public License for more details.
#
#  You should have received a copy of the GNU General Public License
#  along with this program; if not, write to the Free Software Foundation,
#  Inc., 51 Franklin Street, Fifth Floor, Boston, MA 02110-1301, USA.
#
# ##### END GPL LICENSE BLOCK #####

import os
import numpy as np

import bgl
import bpy
from bpy.props import FloatProperty, EnumProperty, StringProperty, BoolProperty

from sverchok.data_structure import updateNode, node_id
from sverchok.node_tree import SverchCustomTreeNode
from sverchok.ui import nodeview_bgl_viewer_draw_mk2 as nvBGL2

from sverchok.utils.sv_operator_mixins import (
    SvGenericDirectorySelector, SvGenericCallbackWithParams
)


class SvTextureViewerOperator(bpy.types.Operator, SvGenericCallbackWithParams):
    """ Save the image with passed settings """
    bl_idname = "node.sv_texview_callback"
    bl_label = "Execute a function on the calling node"

class SvTextureViewerDirSelect(bpy.types.Operator, SvGenericDirectorySelector):
    """ Pick the directory to store images in """
    bl_idname = "node.sv_texview_dirselect"
    bl_label = "Pick directory"



size_tex_list = [
    ('EXTRA_SMALL', 'extra_small 64x64px', 'extra small squared tex: 64px', '', 64),
    ('SMALL', 'small 128x128px', 'small squared tex: 128px', '', 128),
    ('MEDIUM', 'medium 256x256px', 'medium squared tex: 256px', '', 256),
    ('LARGE', 'large 512x512px', 'large squared tex: 512px', '', 512),
    ('EXTRA_LARGE', 'extra_large 1024x1024px', 'extra large squared tex: 1024px', '', 1024)
]

size_tex_dict = {
    'EXTRA_SMALL': 64,
    'SMALL': 128,
    'MEDIUM': 256,
    'LARGE': 512,
    'EXTRA_LARGE': 1024
}

bitmap_format_list = [
    ('PNG', 'png format', 'save texture in .png fromat', '', 0),
    ('TARGA', 'tga format', 'save texture in .tga fromat', '', 1),
    ('TIFF', 'tiff format', 'save texture in .tiff format', '', 2),
    ('BMP', 'bmp format', 'save texture in .tiff format', '', 3),
    ('JPEG', 'jpeg format', 'save texture in .jpeg format', '', 4),
    ('JPEG2000', 'jpeg2000 format', 'save texture in .jpeg2000 format', '', 5),
    ('OPEN_EXR', 'exr format', 'save texture in .exr format', '', 6)
    # ('HDR','hdr format', 'save texture in .hdr format', '', 7),
]


def simple_screen(x, y, args):
    # draw a simple scren display for the texture
    border_color = (0.390805, 0.754022, 1.000000, 1.00)

    texture = args[0]
    size = args[1]
    texname = args[2]

    width = size
    height = size

    def draw_borders(x=0, y=0, w=30, h=10, color=(0.0, 0.0, 0.0, 1.0)):
        # function to draw a border color around the texture
        bgl.glColor4f(*color)
        bgl.glBegin(bgl.GL_LINE_LOOP)

        for coord in [(x, y), (x + w, y), (w + x, y - h), (x, y - h)]:
            bgl.glVertex2f(*coord)

        bgl.glEnd()

    def draw_texture(x=0, y=0, w=30, h=10, texname=texname):
        # function to draw a texture
        bgl.glEnable(bgl.GL_TEXTURE_2D)
        bgl.glTexEnvf(bgl.GL_TEXTURE_ENV,
                      bgl.GL_TEXTURE_ENV_MODE,
                      bgl.GL_REPLACE)
        bgl.glBindTexture(bgl.GL_TEXTURE_2D, texname)

        bgl.glBegin(bgl.GL_QUADS)

        bgl.glTexCoord2d(0, 1)
        bgl.glVertex2f(x, y)
        bgl.glTexCoord2d(1, 1)
        bgl.glVertex2f(x + w, y)
        bgl.glTexCoord2d(1, 0)
        bgl.glVertex2f(x + w, y - h)
        bgl.glTexCoord2d(0, 0)
        bgl.glVertex2f(x, y - h)

        bgl.glEnd()

        bgl.glDisable(bgl.GL_TEXTURE_2D)
        # bgl.glDeleteTextures( 1, Buffer )
        bgl.glFlush()

    draw_texture(x=x, y=y, w=width, h=height, texname=texname)

    draw_borders(x=x, y=y, w=width, h=height, color=border_color)


class SvTextureViewerNode(bpy.types.Node, SverchCustomTreeNode):
    '''Texture Viewer node'''
    bl_idname = 'SvTextureViewerNode'
    bl_label = 'Texture viewer'
    texture = {}

    n_id = StringProperty(default='')
    activate = BoolProperty(
        name='Show', description='Activate texture drawing',
        default=True,
        update=updateNode)

    selected_mode = EnumProperty(
        items=size_tex_list,
        description="Offers display sizing",
        default="SMALL",
        update=updateNode
    )

    bitmap_format = EnumProperty(
        items=bitmap_format_list,
        description="Offers bitmap saving",
        default="PNG"
    )

    in_float = FloatProperty(
        min=0.0, max=1.0, default=0.0, name='Float Input',
        description='Input for texture', update=updateNode
    )

    base_dir = StringProperty(default='/tmp/')
    image_name = StringProperty(default='image_name', description='name (minus filetype)')

    @property
    def xy_offset(self):
        a = self.location[:]
        b = int(self.width) + 20
        return int(a[0] + b), int(a[1])

    def get_buffer(self):
        data = self.inputs['Float'].sv_get(deepcopy=False)[0]
        size_tex = size_tex_dict.get(self.selected_mode)
        total_size = size_tex * size_tex
        if len(data) < total_size:
            default_value = 0
            new_data = [default_value for j in range(total_size)]
            new_data[:len(data)] = data[:]
            data = new_data
        elif len(data) > total_size:
            data = data[:total_size]

        texture = bgl.Buffer(bgl.GL_FLOAT, total_size, data)
        return texture

    def draw_buttons(self, context, layout):
        c = layout.column()
        c.label(text="Set texture display:")
        c.prop(self, "selected_mode", text="")
        c.prop(self, 'activate')

    def draw_buttons_ext(self, context, layout):
        callback_to_self = "node.sv_texview_callback"
        directory_select = "node.sv_texview_dirselect"
        
        layout.label(text="Save texture as a bitmap")
        
        layout.separator()
        layout.prop(self, "bitmap_format", text='format')
        layout.separator()
<<<<<<< HEAD
        row = layout.row(align=True)
        leftside = row.split(0.7)
        leftside.prop(self, 'image_name', text='')
        rightside = leftside.split().row(align=True)
        rightside.operator(callback_to_self, text="Save").fn_name = "save_bitmap"
        rightside.operator(directory_select, text="", icon='IMASEL').fn_name = "set_dir"
=======
>>>>>>> 27d6042c

        row = layout.row(align=True)
        leftside = row.split(0.7)
        leftside.prop(self, 'image_name', text='')
        rightside = leftside.split().row(align=True)
        rightside.operator(callback_to_self, text="Save").fn_name = "save_bitmap"
        rightside.operator(directory_select, text="", icon='IMASEL').fn_name = "set_dir"

    def sv_init(self, context):
        self.inputs.new('StringsSocket', "Float").prop_name = 'in_float'

    def delete_texture(self):
        n_id = node_id(self)
        if n_id in self.texture:
            names = bgl.Buffer(bgl.GL_INT, 1, [self.texture[n_id]])
            bgl.glDeleteTextures(1, names)

    def process(self):
        n_id = node_id(self)

        # end early
        nvBGL2.callback_disable(n_id)
        self.delete_texture()
        if self.activate:

            texture = self.get_buffer()
            size_tex = size_tex_dict.get(self.selected_mode)
            x, y = self.xy_offset

            def init_texture(width, height, texname, texture):
                # function to init the texture
                bgl.glShadeModel(bgl.GL_SMOOTH)

                bgl.glPixelStorei(bgl.GL_UNPACK_ALIGNMENT, 1)

                bgl.glEnable(bgl.GL_TEXTURE_2D)
                bgl.glBindTexture(bgl.GL_TEXTURE_2D, texname)
                bgl.glActiveTexture(bgl.GL_TEXTURE0)

                bgl.glTexParameterf(bgl.GL_TEXTURE_2D, bgl.GL_TEXTURE_WRAP_S, bgl.GL_CLAMP)
                bgl.glTexParameterf(bgl.GL_TEXTURE_2D, bgl.GL_TEXTURE_WRAP_T, bgl.GL_CLAMP)
                bgl.glTexParameterf(bgl.GL_TEXTURE_2D, bgl.GL_TEXTURE_MAG_FILTER, bgl.GL_LINEAR)
                bgl.glTexParameterf(bgl.GL_TEXTURE_2D, bgl.GL_TEXTURE_MIN_FILTER, bgl.GL_LINEAR)

                bgl.glTexImage2D(
                    bgl.GL_TEXTURE_2D,
                    0, bgl.GL_LUMINANCE, width, height,
                    0, bgl.GL_LUMINANCE, bgl.GL_FLOAT, texture
                )

            name = bgl.Buffer(bgl.GL_INT, 1)
            bgl.glGenTextures(1, name)
            self.texture[n_id] = name[0]
            init_texture(size_tex, size_tex, name[0], texture)

            draw_data = {
                'tree_name': self.id_data.name[:],
                'mode': 'custom_function',
                'custom_function': simple_screen,
                'loc': (x, y),
                'args': (texture, size_tex, self.texture[n_id])
            }

            nvBGL2.callback_enable(n_id, draw_data)

    def free(self):
        nvBGL2.callback_disable(node_id(self))
        self.delete_texture()

    # reset n_id on copy
    def copy(self, node):
        self.n_id = ''

<<<<<<< HEAD
    def save_bitmap(self, alpha=False):
        # if self.image_name was empty it will give a default
        image_name = self.image_name or 'image_name'
=======
    def set_dir(self, operator):
        self.base_dir = operator.directory
        print('new base dir:', self.base_dir)   #####
        return {'FINISHED'}

    def save_bitmap(self, operator):
        alpha = False

        # if self.image_name was empty it will give a default
        image_name = self.image_name or 'image_name'

>>>>>>> 27d6042c
        # save a texture in a bitmap image
        # in different formats supported by blender
        buf = self.get_buffer()
        img_format = self.bitmap_format
        extension = '.' + img_format.lower().replace('targa', 'tga')
        image_name = image_name + extension
        dim = size_tex_dict[self.selected_mode]
        width, height = dim, dim

        if image_name in bpy.data.images:
            img = bpy.data.images[image_name]
        else:
            img = bpy.data.images.new(name=image_name, width=width,
                                      height=height, alpha=alpha,
                                      float_buffer=True)
        img.scale(width, height)
        np_buff = np.empty(len(img.pixels), dtype=np.float32)
        np_buff.shape = (-1, 4)
        np_buff[:, :] = np.array(buf)[:, np.newaxis]
        np_buff[:, 3] = 1
        np_buff.shape = -1
        img.pixels[:] = np_buff

        # get the scene context
        scene = bpy.context.scene
        scene.render.image_settings.file_format = img_format
        # get the path for the file and save the image
<<<<<<< HEAD
=======
        
        desired_path = os.path.join(self.base_dir, self.image_name + extension)   #####
>>>>>>> 27d6042c

        desired_path = os.path.join(self.base_dir, self.image_name + extension)

        img.save_render(desired_path, scene)
<<<<<<< HEAD
        print('Bitmap saved!  path is:', desired_path)
=======
        print('Saved!  path is:', desired_path)
>>>>>>> 27d6042c


def register():
    bpy.utils.register_class(SvTextureViewerOperator)
    bpy.utils.register_class(SvTextureViewerDirSelect)
    bpy.utils.register_class(SvTextureViewerNode)


def unregister():
    bpy.utils.unregister_class(SvTextureViewerNode)
    bpy.utils.unregister_class(SvTextureViewerDirSelect)
    bpy.utils.unregister_class(SvTextureViewerOperator)<|MERGE_RESOLUTION|>--- conflicted
+++ resolved
@@ -192,15 +192,6 @@
         layout.separator()
         layout.prop(self, "bitmap_format", text='format')
         layout.separator()
-<<<<<<< HEAD
-        row = layout.row(align=True)
-        leftside = row.split(0.7)
-        leftside.prop(self, 'image_name', text='')
-        rightside = leftside.split().row(align=True)
-        rightside.operator(callback_to_self, text="Save").fn_name = "save_bitmap"
-        rightside.operator(directory_select, text="", icon='IMASEL').fn_name = "set_dir"
-=======
->>>>>>> 27d6042c
 
         row = layout.row(align=True)
         leftside = row.split(0.7)
@@ -274,11 +265,7 @@
     def copy(self, node):
         self.n_id = ''
 
-<<<<<<< HEAD
-    def save_bitmap(self, alpha=False):
-        # if self.image_name was empty it will give a default
-        image_name = self.image_name or 'image_name'
-=======
+
     def set_dir(self, operator):
         self.base_dir = operator.directory
         print('new base dir:', self.base_dir)   #####
@@ -290,7 +277,6 @@
         # if self.image_name was empty it will give a default
         image_name = self.image_name or 'image_name'
 
->>>>>>> 27d6042c
         # save a texture in a bitmap image
         # in different formats supported by blender
         buf = self.get_buffer()
@@ -318,20 +304,12 @@
         scene = bpy.context.scene
         scene.render.image_settings.file_format = img_format
         # get the path for the file and save the image
-<<<<<<< HEAD
-=======
-        
-        desired_path = os.path.join(self.base_dir, self.image_name + extension)   #####
->>>>>>> 27d6042c
 
         desired_path = os.path.join(self.base_dir, self.image_name + extension)
 
         img.save_render(desired_path, scene)
-<<<<<<< HEAD
+
         print('Bitmap saved!  path is:', desired_path)
-=======
-        print('Saved!  path is:', desired_path)
->>>>>>> 27d6042c
 
 
 def register():
